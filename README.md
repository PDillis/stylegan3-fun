# StyleGAN3-Fun<br><sub>Let's have fun with StyleGAN2/ADA/3!</sub>

SOTA GANs are hard to train and to explore, and StyleGAN2/ADA/3 are no different. The point of this repository is to allow
the user to both easily train and explore the trained models without unnecessary headaches. 

As [before](https://github.com/PDillis/stylegan2-fun), we will build upon the official repository, which has the advantage
of being backwards-compatible. As such, we can use our previously-trained models from StyleGAN2 and StyleGAN2-ADA. Please
get acquainted with the official repository and its codebase, as we will be building upon it and as such, increase its
capabilities (but hopefully not its complexity!). 

This repository adds/has the following changes (not yet the complete list):

* ***Dataset tool***
  * **Add RGBA support**, so revert saving images to `.png` ([Issue #156](https://github.com/NVlabs/stylegan3/issues/156) by @1378dm). Training can use RGBA and images can be generated.
    * ***TODO:*** Check that training code is correct for normalizing the alpha channel, as well as making the 
      interpolation code work with this new format (look into [`moviepy.editor.VideoClip`](https://zulko.github.io/moviepy/getting_started/videoclips.html?highlight=mask#mask-clips))
  * **Add `--center-crop-tall`**: add vertical black bars to the sides instead, in the same vein as the horizontal bars in
    `--center-crop-wide`.
  * Grayscale images in the dataset are converted to `RGB`
    * If you want to turn this off, remove the
  * If the dataset tool encounters an error, print it along the offending image, but continue with the rest of the dataset 
    ([PR #39](https://github.com/NVlabs/stylegan3/pull/39) from [Andreas Jansson](https://github.com/andreasjansson)). 
  * ***TODO:*** Add multi-crop, as used in [Earth View](https://github.com/PDillis/earthview#multi-crop---data_augmentpy).
* ***Training***
  * `--mirrory`: Added vertical mirroring for doubling the dataset size (quadrupling if `--mirror` is used; make sure your dataset has either or both 
    of these symmetries in order for it to make sense to use them)
  * `--gamma`: If no R1 regularization is provided, the heuristic formula from [StyleGAN2](https://github.com/NVlabs/stylegan2) will be used.
  * `--aug`: ***TODO:*** add [Deceive-D/APA](https://github.com/EndlessSora/DeceiveD) as an option.
  * `--augpipe`: Now available to use is [StyleGAN2-ADA's](https://github.com/NVlabs/stylegan2-ada-pytorch) full list of augpipe, i.e., individual augmentations (`blit`, `geom`, `color`, `filter`, `noise`, `cutout`) or their combinations (`bg`, `bgc`, `bgcf`, `bgcfn`, `bgcfnc`).
  * `--img-snap`: Set when to save snapshot images, so now it's independent of when the model is saved (e.g., save image snapshots more often to know how the model is training without saving the model itself, to save space).
  * `--snap-res`: The resolution of the snapshots, depending on how many images you wish to see per snapshot. Available resolutions: `1080p`, `4k`, and `8k`.
  * `--resume-kimg`: Starting number of `kimg`, useful when continuing training a previous run
  * `--outdir`: Automatically set as `training-runs`, so no need to set beforehand (in general this is true throughout the repository)
  * `--metrics`: Now set by default to `None`, so there's no need to worry about this one
  * `--freezeD`: Renamed `--freezed` for better readability
  * `--freezeM`: Freeze the first layers of the Mapping Network Gm (`G.mapping`)
  * `--freezeE`: Freeze the embedding layer of the Generator (for class-conditional models)
  * `--freezeG`: ***TODO:*** Freeze the first layers of the Synthesis Network (`G.synthesis`; less cost to transfer learn, focus on high layers?)
  * `--resume`: All available pre-trained models from NVIDIA (and more) can be used with a simple dictionary, depending on the `--cfg` used.
  For example, if you wish to use StyleGAN3's `config-r`, then set `--cfg=stylegan3-r`. In addition, if you wish to transfer learn from FFHQU at 1024 resolution, set `--resume=ffhqu1024`.
    * The full list of currently available models to transfer learn from (or synthesize new images with) is the following (***TODO:*** add small description of each model, 
    so the user can better know which to use for their particular usecase; proper citation to original authors as well):
    
        <details>
        <summary>StyleGAN2 models</summary>
    
      1. Majority, if not all, are `config-f`: set `--cfg=stylegan2`
         * `ffhq256`
         * `ffhqu256`
         * `ffhq512`
         * `ffhq1024`
         * `ffhqu1024`
         * `celebahq256`
         * `lsundog256`
         * `afhqcat512`
         * `afhqdog512`
         * `afhqwild512`
         * `afhq512`
         * `brecahad512`
         * `cifar10` (conditional, 10 classes)
         * `metfaces1024`
         * `metfacesu1024`
         * `lsuncar512` (config-f)
         * `lsuncat256` (config-f)
         * `lsunchurch256` (config-f)
         * `lsunhorse256` (config-f)
         * `minecraft1024` (thanks to @jeffheaton)
         * `imagenet512` (thanks to @shawwn)
         * `wikiart1024-C` (conditional, 167 classes; thanks to @pbaylies)
         * `wikiart1024-U` (thanks to @pbaylies)
         * `maps1024` (thanks to @tjukanov)
         * `fursona512` (thanks to @arfafax)
         * `mlpony512` (thanks to @arfafax)
         * `afhqcat256` (Deceive-D/APA models)
         * `anime256` (Deceive-D/APA models)
         * `cub256` (Deceive-D/APA models)
         * `sddogs1024` (Self-Distilled StyleGAN models)
         * `sdelephant512` (Self-Distilled StyleGAN models)
         * `sdhorses512` (Self-Distilled StyleGAN models)
         * `sdbicycles256` (Self-Distilled StyleGAN models)
         * `sdlions512` (Self-Distilled StyleGAN models)
         * `sdgiraffes512` (Self-Distilled StyleGAN models)
         * `sdparrots512` (Self-Distilled StyleGAN models)
        </details>
    
        <details>
        <summary>StyleGAN3 models</summary>
    
      1. `config-t`: set `--cfg=stylegan3-t`
         * `afhq512`
         * `ffhqu256`
         * `ffhq1024`
         * `ffhqu1024`
         * `metfaces1024`
         * `metfacesu1024`
         * `landscapes256` (thanks to @justinpinkney)
         * `wikiart1024` (thanks to @justinpinkney)
         * `mechfuture256` (thanks to @edstoica; 29 kimg tick)
         * `vivflowers256` (thanks to @edstoica; 68 kimg tick)
         * `alienglass256` (thanks to @edstoica; 38 kimg tick)
         * `scificity256` (thanks to @edstoica; 210 kimg tick)
         * `scifiship256` (thanks to @edstoica; 168 kimg tick)
      2. `config-r`: set `--cfg=stylegan3-r`
         * `afhq512`
         * `ffhq1024`
         * `ffhqu1024`
         * `ffhqu256`
         * `metfaces1024`
         * `metfacesu1024`
        </details>

    * The main sources of these pretrained models are both the [official NVIDIA repository](https://catalog.ngc.nvidia.com/orgs/nvidia/teams/research/models/stylegan3),
      as well as other community repositories, such as [Justin Pinkney](https://github.com/justinpinkney) 's [Awesome Pretrained StyleGAN2](https://github.com/justinpinkney/awesome-pretrained-stylegan2)
      and [Awesome Pretrained StyleGAN3](https://github.com/justinpinkney/awesome-pretrained-stylegan3), [Deceive-D/APA](https://github.com/EndlessSora/DeceiveD),
      [Self-Distilled StyleGAN/Internet Photos](https://github.com/self-distilled-stylegan/self-distilled-internet-photos), and [edstoica](https://github.com/edstoica) 's 
      [Wombo Dream](https://www.wombo.art/) [-based models](https://github.com/edstoica/lucid_stylegan3_datasets_models). Others can be found around the net and are properly credited in this repository,
      so long as they can be easily downloaded with [`dnnlib.util.open_url`](https://github.com/PDillis/stylegan3-fun/blob/4ce9d6f7601641ba1e2906ed97f2739a63fb96e2/dnnlib/util.py#L396).

* ***Interpolation videos***
    * [Random interpolation](https://youtu.be/DNfocO1IOUE)
    * Style-mixing
    * Sightseeding
    * [Circular interpolation](https://youtu.be/4nktYGjSVHg)
    * [Visual-reactive interpolation](https://youtu.be/KoEAkPnE-zA) (Beta)
    * Audiovisual-reactive interpolation (TODO)
<<<<<<< HEAD
* Projection into the latent space
    * [Project into $\mathcal{W}+$](https://arxiv.org/abs/1904.03189)
=======
    * ***TODO:*** Give support to RGBA models!
* ***Projection into the latent space***
    * [Project into W+](https://arxiv.org/abs/1904.03189)
>>>>>>> 600724bf
    * Additional losses to use for better projection (e.g., using VGG16 or [CLIP](https://github.com/openai/CLIP))
* ***[Discriminator Synthesis](https://arxiv.org/abs/2111.02175)*** (official code)
    * Generate a static image or a [video](https://youtu.be/hEJKWL2VQTE) with a feedback loop
    * Start from a random image (`random` or `perlin`, using [Mathieu Duchesneau's implementation](https://github.com/duchesneaumathieu/pyperlin)) or from an existing one
* ***Expansion on GUI/`visualizer.py`***
    * Added the rest of the affine transformations
    * Added widget for class-conditional models (***TODO:*** mix classes with continuous values for `cls`!)
* ***General model and code additions***
    * [Multi-modal truncation trick](https://arxiv.org/abs/2202.12211): find the different clusters in your model and use the closest one to your dlatent, in order to increase the fidelity (TODO: finish skeleton implementation)
    * StyleGAN3: anchor the latent space for easier to follow interpolations (thanks to [Rivers Have Wings](https://github.com/crowsonkb) and [nshepperd](https://github.com/nshepperd)).
    * Use CPU instead of GPU if desired (not recommended, but perfectly fine for generating images, whenever the custom CUDA kernels fail to compile).
    * Add missing dependencies and channels so that the [`conda`](https://docs.conda.io/en/latest/) environment is correctly setup in Windows 
      (PR's [#111](https://github.com/NVlabs/stylegan3/pull/111)/[#125](https://github.com/NVlabs/stylegan3/pull/125) and [#80](https://github.com/NVlabs/stylegan3/pull/80) /[#143](https://github.com/NVlabs/stylegan3/pull/143) from the base, respectively)
    * Use [StyleGAN-NADA](https://github.com/rinongal/StyleGAN-nada) models with any part of the code (Issue [#9](https://github.com/PDillis/stylegan3-fun/issues/9))
      * The StyleGAN-NADA models must first be converted via [Vadim Epstein](https://github.com/eps696) 's conversion code found [here](https://github.com/eps696/stylegan2ada#tweaking-models).
* ***TODO*** list (this is a long one with more to come, so any help is appreciated):
  * [Generate images/interpolations with the layers of the model](https://twitter.com/makeitrad1/status/1517251876504600576?s=20&t=X5Df8N2gG_zGh5jJLVkvvw)
    * Access the layers via: `renderer.Renderer.run_synthesis_net(net, captuer_layer=layer)`
  * Multi-modal truncation trick: finish skeleton code, add automatic selection of centroid (w.r.t. L2 or LPIPS; user-selected)
  * [PTI](https://github.com/danielroich/PTI) for better inversion
  * [Better sampling](https://arxiv.org/abs/2110.08009)
  * [Progressive growing modules for StyleGAN-XL](https://github.com/autonomousvision/stylegan_xl) to be able to use the pretrained models
  * [Add cross-model interpolation](https://twitter.com/arfafax/status/1297681537337446400?s=20&t=xspnTaLFTvd7y4krg8tkxA)
  * Generate class labels automatically with dataset structure (subfolders and such)
  * Make it easy to download pretrained models from Drive, otherwise a lot of models can't be used with `dnnlib.util.open_url`
    (e.g., [StyleGAN-Human](https://github.com/stylegan-human/StyleGAN-Human) models)
  * Finish documentation for better user experience, add videos/images, code samples, visuals...

---

## Alias-Free Generative Adversarial Networks (StyleGAN3)<br><sub>Official PyTorch implementation of the NeurIPS 2021 paper</sub>

![Teaser image](./docs/stylegan3-teaser-1920x1006.png)

**Alias-Free Generative Adversarial Networks**<br>
Tero Karras, Miika Aittala, Samuli Laine, Erik H&auml;rk&ouml;nen, Janne Hellsten, Jaakko Lehtinen, Timo Aila<br>
https://nvlabs.github.io/stylegan3<br>

Abstract: *We observe that despite their hierarchical convolutional nature, the synthesis process of typical generative adversarial networks depends on absolute pixel coordinates in an unhealthy manner. This manifests itself as, e.g., detail appearing to be glued to image coordinates instead of the surfaces of depicted objects. We trace the root cause to careless signal processing that causes aliasing in the generator network. Interpreting all signals in the network as continuous, we derive generally applicable, small architectural changes that guarantee that unwanted information cannot leak into the hierarchical synthesis process. The resulting networks match the FID of StyleGAN2 but differ dramatically in their internal representations, and they are fully equivariant to translation and rotation even at subpixel scales. Our results pave the way for generative models better suited for video and animation.*

For business inquiries, please visit our website and submit the form: [NVIDIA Research Licensing](https://www.nvidia.com/en-us/research/inquiries/)

## Release notes

This repository is an updated version of [stylegan2-ada-pytorch](https://github.com/NVlabs/stylegan2-ada-pytorch), with several new features:
- Alias-free generator architecture and training configurations (`stylegan3-t`, `stylegan3-r`).
- Tools for interactive visualization (`visualizer.py`), spectral analysis (`avg_spectra.py`), and video generation (`gen_video.py`).
- Equivariance metrics (`eqt50k_int`, `eqt50k_frac`, `eqr50k`).
- General improvements: reduced memory usage, slightly faster training, bug fixes.

Compatibility:
- Compatible with old network pickles created using [stylegan2-ada](https://github.com/NVlabs/stylegan2-ada) and [stylegan2-ada-pytorch](https://github.com/NVlabs/stylegan2-ada-pytorch).  (Note: running old StyleGAN2 models on StyleGAN3 code will produce the same results as running them on stylegan2-ada/stylegan2-ada-pytorch.  To benefit from the StyleGAN3 architecture, you need to retrain.)
- Supports old StyleGAN2 training configurations, including ADA and transfer learning. See [Training configurations](./docs/configs.md) for details.
- Improved compatibility with Ampere GPUs and newer versions of PyTorch, CuDNN, etc.

## Synthetic image detection

While new generator approaches enable new media synthesis capabilities, they may also present a new challenge for AI forensics algorithms for detection and attribution of synthetic media. In collaboration with digital forensic researchers participating in DARPA's SemaFor program, we curated a synthetic image dataset that allowed the researchers to test and validate the performance of their image detectors in advance of the public release. Please see [here](https://github.com/NVlabs/stylegan3-detector) for more details.

## Additional material

- [Result videos](https://nvlabs-fi-cdn.nvidia.com/stylegan3/videos/)
- [Curated example images](https://nvlabs-fi-cdn.nvidia.com/stylegan3/images/)
- [StyleGAN3 pre-trained models](https://ngc.nvidia.com/catalog/models/nvidia:research:stylegan3) for config T (translation equiv.) and config R (translation and rotation equiv.)
  > <sub>Access individual networks via `https://api.ngc.nvidia.com/v2/models/nvidia/research/stylegan3/versions/1/files/<MODEL>`, where `<MODEL>` is one of:</sub><br>
  > <sub>`stylegan3-t-ffhq-1024x1024.pkl`, `stylegan3-t-ffhqu-1024x1024.pkl`, `stylegan3-t-ffhqu-256x256.pkl`</sub><br>
  > <sub>`stylegan3-r-ffhq-1024x1024.pkl`, `stylegan3-r-ffhqu-1024x1024.pkl`, `stylegan3-r-ffhqu-256x256.pkl`</sub><br>
  > <sub>`stylegan3-t-metfaces-1024x1024.pkl`, `stylegan3-t-metfacesu-1024x1024.pkl`</sub><br>
  > <sub>`stylegan3-r-metfaces-1024x1024.pkl`, `stylegan3-r-metfacesu-1024x1024.pkl`</sub><br>
  > <sub>`stylegan3-t-afhqv2-512x512.pkl`</sub><br>
  > <sub>`stylegan3-r-afhqv2-512x512.pkl`</sub><br>
- [StyleGAN2 pre-trained models](https://ngc.nvidia.com/catalog/models/nvidia:research:stylegan2) compatible with this codebase
  > <sub>Access individual networks via `https://api.ngc.nvidia.com/v2/models/nvidia/research/stylegan2/versions/1/files/<MODEL>`, where `<MODEL>` is one of:</sub><br>
  > <sub>`stylegan2-ffhq-1024x1024.pkl`, `stylegan2-ffhq-512x512.pkl`, `stylegan2-ffhq-256x256.pkl`</sub><br>
  > <sub>`stylegan2-ffhqu-1024x1024.pkl`, `stylegan2-ffhqu-256x256.pkl`</sub><br>
  > <sub>`stylegan2-metfaces-1024x1024.pkl`, `stylegan2-metfacesu-1024x1024.pkl`</sub><br>
  > <sub>`stylegan2-afhqv2-512x512.pkl`</sub><br>
  > <sub>`stylegan2-afhqcat-512x512.pkl`, `stylegan2-afhqdog-512x512.pkl`, `stylegan2-afhqwild-512x512.pkl`</sub><br>
  > <sub>`stylegan2-brecahad-512x512.pkl`, `stylegan2-cifar10-32x32.pkl`</sub><br>
  > <sub>`stylegan2-celebahq-256x256.pkl`, `stylegan2-lsundog-256x256.pkl`</sub><br>

## Requirements

* Linux and Windows are supported, but we recommend Linux for performance and compatibility reasons.
* 1&ndash;8 high-end NVIDIA GPUs with at least 12 GB of memory. We have done all testing and development using Tesla V100 and A100 GPUs.
* 64-bit Python 3.8 and PyTorch 1.9.0 (or later). See https://pytorch.org for PyTorch install instructions.
* CUDA toolkit 11.1 or later.  (Why is a separate CUDA toolkit installation required?  See [Troubleshooting](./docs/troubleshooting.md#why-is-cuda-toolkit-installation-necessary)).
* GCC 7 or later (Linux) or Visual Studio (Windows) compilers.  Recommended GCC version depends on CUDA version, see for example [CUDA 11.4 system requirements](https://docs.nvidia.com/cuda/archive/11.4.1/cuda-installation-guide-linux/index.html#system-requirements).
* Python libraries: see [environment.yml](./environment.yml) for exact library dependencies.  You can use the following commands with Miniconda3 to create and activate your StyleGAN3 Python environment:
  - `conda env create -f environment.yml`
  - `conda activate stylegan3`
* Docker users:
  - Ensure you have correctly installed the [NVIDIA container runtime](https://docs.docker.com/config/containers/resource_constraints/#gpu).
  - Use the [provided Dockerfile](./Dockerfile) to build an image with the required library dependencies.

The code relies heavily on custom PyTorch extensions that are compiled on the fly using NVCC. On Windows, the compilation requires Microsoft Visual Studio. We recommend installing [Visual Studio Community Edition](https://visualstudio.microsoft.com/vs/) and adding it into `PATH` using `"C:\Program Files (x86)\Microsoft Visual Studio\<VERSION>\Community\VC\Auxiliary\Build\vcvars64.bat"`.

See [Troubleshooting](./docs/troubleshooting.md) for help on common installation and run-time problems.

## Getting started

Pre-trained networks are stored as `*.pkl` files that can be referenced using local filenames or URLs:

```bash
# Generate an image using pre-trained AFHQv2 model ("Ours" in Figure 1, left).
python gen_images.py --outdir=out --trunc=1 --seeds=2 \
    --network=https://api.ngc.nvidia.com/v2/models/nvidia/research/stylegan3/versions/1/files/stylegan3-r-afhqv2-512x512.pkl

# Render a 4x2 grid of interpolations for seeds 0 through 31.
python gen_video.py --output=lerp.mp4 --trunc=1 --seeds=0-31 --grid=4x2 \
    --network=https://api.ngc.nvidia.com/v2/models/nvidia/research/stylegan3/versions/1/files/stylegan3-r-afhqv2-512x512.pkl
```

Outputs from the above commands are placed under `out/*.png`, controlled by `--outdir`. Downloaded network pickles are cached under `$HOME/.cache/dnnlib`, which can be overridden by setting the `DNNLIB_CACHE_DIR` environment variable. The default PyTorch extension build directory is `$HOME/.cache/torch_extensions`, which can be overridden by setting `TORCH_EXTENSIONS_DIR`.

**Docker**: You can run the above curated image example using Docker as follows:

```bash
# Build the stylegan3:latest image
docker build --tag stylegan3 .

# Run the gen_images.py script using Docker:
docker run --gpus all -it --rm --user $(id -u):$(id -g) \
    -v `pwd`:/scratch --workdir /scratch -e HOME=/scratch \
    stylegan3 \
    python gen_images.py --outdir=out --trunc=1 --seeds=2 \
         --network=https://api.ngc.nvidia.com/v2/models/nvidia/research/stylegan3/versions/1/files/stylegan3-r-afhqv2-512x512.pkl
```

Note: The Docker image requires NVIDIA driver release `r470` or later.

The `docker run` invocation may look daunting, so let's unpack its contents here:

- `--gpus all -it --rm --user $(id -u):$(id -g)`: with all GPUs enabled, run an interactive session with current user's UID/GID to avoid Docker writing files as root.
- ``-v `pwd`:/scratch --workdir /scratch``: mount current running dir (e.g., the top of this git repo on your host machine) to `/scratch` in the container and use that as the current working dir.
- `-e HOME=/scratch`: let PyTorch and StyleGAN3 code know where to cache temporary files such as pre-trained models and custom PyTorch extension build results. Note: if you want more fine-grained control, you can instead set `TORCH_EXTENSIONS_DIR` (for custom extensions build dir) and `DNNLIB_CACHE_DIR` (for pre-trained model download cache). You want these cache dirs to reside on persistent volumes so that their contents are retained across multiple `docker run` invocations.

## Interactive visualization

This release contains an interactive model visualization tool that can be used to explore various characteristics of a trained model.  To start it, run:

```bash
python visualizer.py
```

<a href="./docs/visualizer_screen0.png"><img alt="Visualizer screenshot" src="./docs/visualizer_screen0_half.png"></img></a>

## Using networks from Python

You can use pre-trained networks in your own Python code as follows:

```python
with open('ffhq.pkl', 'rb') as f:
    G = pickle.load(f)['G_ema'].cuda()  # torch.nn.Module
z = torch.randn([1, G.z_dim]).cuda()    # latent codes
c = None                                # class labels (not used in this example)
img = G(z, c)                           # NCHW, float32, dynamic range [-1, +1], no truncation
```

The above code requires `torch_utils` and `dnnlib` to be accessible via `PYTHONPATH`. It does not need source code for the networks themselves &mdash; their class definitions are loaded from the pickle via `torch_utils.persistence`.

The pickle contains three networks. `'G'` and `'D'` are instantaneous snapshots taken during training, and `'G_ema'` represents a moving average of the generator weights over several training steps. The networks are regular instances of `torch.nn.Module`, with all of their parameters and buffers placed on the CPU at import and gradient computation disabled by default.

The generator consists of two submodules, `G.mapping` and `G.synthesis`, that can be executed separately. They also support various additional options:

```python
w = G.mapping(z, c, truncation_psi=0.5, truncation_cutoff=8)
img = G.synthesis(w, noise_mode='const', force_fp32=True)
```

Please refer to [`gen_images.py`](./gen_images.py) for complete code example.

## Preparing datasets

Datasets are stored as uncompressed ZIP archives containing uncompressed PNG files and a metadata file `dataset.json` for labels. Custom datasets can be created from a folder containing images; see [`python dataset_tool.py --help`](./docs/dataset-tool-help.txt) for more information. Alternatively, the folder can also be used directly as a dataset, without running it through `dataset_tool.py` first, but doing so may lead to suboptimal performance.

**FFHQ**: Download the [Flickr-Faces-HQ dataset](https://github.com/NVlabs/ffhq-dataset) as 1024x1024 images and create a zip archive using `dataset_tool.py`:

```bash
# Original 1024x1024 resolution.
python dataset_tool.py --source=/tmp/images1024x1024 --dest=~/datasets/ffhq-1024x1024.zip

# Scaled down 256x256 resolution.
python dataset_tool.py --source=/tmp/images1024x1024 --dest=~/datasets/ffhq-256x256.zip \
    --resolution=256x256
```

See the [FFHQ README](https://github.com/NVlabs/ffhq-dataset) for information on how to obtain the unaligned FFHQ dataset images. Use the same steps as above to create a ZIP archive for training and validation.

**MetFaces**: Download the [MetFaces dataset](https://github.com/NVlabs/metfaces-dataset) and create a ZIP archive:

```bash
python dataset_tool.py --source=~/downloads/metfaces/images --dest=~/datasets/metfaces-1024x1024.zip
```

See the [MetFaces README](https://github.com/NVlabs/metfaces-dataset) for information on how to obtain the unaligned MetFaces dataset images. Use the same steps as above to create a ZIP archive for training and validation.

**AFHQv2**: Download the [AFHQv2 dataset](https://github.com/clovaai/stargan-v2/blob/master/README.md#animal-faces-hq-dataset-afhq) and create a ZIP archive:

```bash
python dataset_tool.py --source=~/downloads/afhqv2 --dest=~/datasets/afhqv2-512x512.zip
```

Note that the above command creates a single combined dataset using all images of all three classes (cats, dogs, and wild animals), matching the setup used in the StyleGAN3 paper. Alternatively, you can also create a separate dataset for each class:

```bash
python dataset_tool.py --source=~/downloads/afhqv2/train/cat --dest=~/datasets/afhqv2cat-512x512.zip
python dataset_tool.py --source=~/downloads/afhqv2/train/dog --dest=~/datasets/afhqv2dog-512x512.zip
python dataset_tool.py --source=~/downloads/afhqv2/train/wild --dest=~/datasets/afhqv2wild-512x512.zip
```

## Training

You can train new networks using `train.py`. For example:

```bash
# Train StyleGAN3-T for AFHQv2 using 8 GPUs.
python train.py --outdir=~/training-runs --cfg=stylegan3-t --data=~/datasets/afhqv2-512x512.zip \
    --gpus=8 --batch=32 --gamma=8.2 --mirror=1

# Fine-tune StyleGAN3-R for MetFaces-U using 1 GPU, starting from the pre-trained FFHQ-U pickle.
python train.py --outdir=~/training-runs --cfg=stylegan3-r --data=~/datasets/metfacesu-1024x1024.zip \
    --gpus=8 --batch=32 --gamma=6.6 --mirror=1 --kimg=5000 --snap=5 \
    --resume=https://api.ngc.nvidia.com/v2/models/nvidia/research/stylegan3/versions/1/files/stylegan3-r-ffhqu-1024x1024.pkl

# Train StyleGAN2 for FFHQ at 1024x1024 resolution using 8 GPUs.
python train.py --outdir=~/training-runs --cfg=stylegan2 --data=~/datasets/ffhq-1024x1024.zip \
    --gpus=8 --batch=32 --gamma=10 --mirror=1 --aug=noaug
```

Note that the result quality and training time depend heavily on the exact set of options. The most important ones (`--gpus`, `--batch`, and `--gamma`) must be specified explicitly, and they should be selected with care. See [`python train.py --help`](./docs/train-help.txt) for the full list of options and [Training configurations](./docs/configs.md) for general guidelines &amp; recommendations, along with the expected training speed &amp; memory usage in different scenarios.

The results of each training run are saved to a newly created directory, for example `~/training-runs/00000-stylegan3-t-afhqv2-512x512-gpus8-batch32-gamma8.2`. The training loop exports network pickles (`network-snapshot-<KIMG>.pkl`) and random image grids (`fakes<KIMG>.png`) at regular intervals (controlled by `--snap`). For each exported pickle, it evaluates FID (controlled by `--metrics`) and logs the result in `metric-fid50k_full.jsonl`. It also records various statistics in `training_stats.jsonl`, as well as `*.tfevents` if TensorBoard is installed.

## Quality metrics

By default, `train.py` automatically computes FID for each network pickle exported during training. We recommend inspecting `metric-fid50k_full.jsonl` (or TensorBoard) at regular intervals to monitor the training progress. When desired, the automatic computation can be disabled with `--metrics=none` to speed up the training slightly.

Additional quality metrics can also be computed after the training:

```bash
# Previous training run: look up options automatically, save result to JSONL file.
python calc_metrics.py --metrics=eqt50k_int,eqr50k \
    --network=~/training-runs/00000-stylegan3-r-mydataset/network-snapshot-000000.pkl

# Pre-trained network pickle: specify dataset explicitly, print result to stdout.
python calc_metrics.py --metrics=fid50k_full --data=~/datasets/ffhq-1024x1024.zip --mirror=1 \
    --network=https://api.ngc.nvidia.com/v2/models/nvidia/research/stylegan3/versions/1/files/stylegan3-t-ffhq-1024x1024.pkl
```

The first example looks up the training configuration and performs the same operation as if `--metrics=eqt50k_int,eqr50k` had been specified during training. The second example downloads a pre-trained network pickle, in which case the values of `--data` and `--mirror` must be specified explicitly.

Note that the metrics can be quite expensive to compute (up to 1h), and many of them have an additional one-off cost for each new dataset (up to 30min). Also note that the evaluation is done using a different random seed each time, so the results will vary if the same metric is computed multiple times.

Recommended metrics:
* `fid50k_full`: Fr&eacute;chet inception distance<sup>[1]</sup> against the full dataset.
* `kid50k_full`: Kernel inception distance<sup>[2]</sup> against the full dataset.
* `pr50k3_full`: Precision and recall<sup>[3]</sup> againt the full dataset.
* `ppl2_wend`: Perceptual path length<sup>[4]</sup> in W, endpoints, full image.
* `eqt50k_int`: Equivariance<sup>[5]</sup> w.r.t. integer translation (EQ-T).
* `eqt50k_frac`: Equivariance w.r.t. fractional translation (EQ-T<sub>frac</sub>).
* `eqr50k`: Equivariance w.r.t. rotation (EQ-R).

Legacy metrics:
* `fid50k`: Fr&eacute;chet inception distance against 50k real images.
* `kid50k`: Kernel inception distance against 50k real images.
* `pr50k3`: Precision and recall against 50k real images.
* `is50k`: Inception score<sup>[6]</sup> for CIFAR-10.

References:
1. [GANs Trained by a Two Time-Scale Update Rule Converge to a Local Nash Equilibrium](https://arxiv.org/abs/1706.08500), Heusel et al. 2017
2. [Demystifying MMD GANs](https://arxiv.org/abs/1801.01401), Bi&nacute;kowski et al. 2018
3. [Improved Precision and Recall Metric for Assessing Generative Models](https://arxiv.org/abs/1904.06991), Kynk&auml;&auml;nniemi et al. 2019
4. [A Style-Based Generator Architecture for Generative Adversarial Networks](https://arxiv.org/abs/1812.04948), Karras et al. 2018
5. [Alias-Free Generative Adversarial Networks](https://nvlabs.github.io/stylegan3), Karras et al. 2021
6. [Improved Techniques for Training GANs](https://arxiv.org/abs/1606.03498), Salimans et al. 2016

## Spectral analysis

The easiest way to inspect the spectral properties of a given generator is to use the built-in FFT mode in `visualizer.py`. In addition, you can visualize average 2D power spectra (Appendix A, Figure 15) as follows:

```bash
# Calculate dataset mean and std, needed in subsequent steps.
python avg_spectra.py stats --source=~/datasets/ffhq-1024x1024.zip

# Calculate average spectrum for the training data.
python avg_spectra.py calc --source=~/datasets/ffhq-1024x1024.zip \
    --dest=tmp/training-data.npz --mean=112.684 --std=69.509

# Calculate average spectrum for a pre-trained generator.
python avg_spectra.py calc \
    --source=https://api.ngc.nvidia.com/v2/models/nvidia/research/stylegan3/versions/1/files/stylegan3-r-ffhq-1024x1024.pkl \
    --dest=tmp/stylegan3-r.npz --mean=112.684 --std=69.509 --num=70000

# Display results.
python avg_spectra.py heatmap tmp/training-data.npz
python avg_spectra.py heatmap tmp/stylegan3-r.npz
python avg_spectra.py slices tmp/training-data.npz tmp/stylegan3-r.npz
```

<a href="./docs/avg_spectra_screen0.png"><img alt="Average spectra screenshot" src="./docs/avg_spectra_screen0_half.png"></img></a>

## License

Copyright &copy; 2021, NVIDIA Corporation & affiliates. All rights reserved.

This work is made available under the [Nvidia Source Code License](https://github.com/NVlabs/stylegan3/blob/main/LICENSE.txt).

## Citation

```
@inproceedings{Karras2021,
  author = {Tero Karras and Miika Aittala and Samuli Laine and Erik H\"ark\"onen and Janne Hellsten and Jaakko Lehtinen and Timo Aila},
  title = {Alias-Free Generative Adversarial Networks},
  booktitle = {Proc. NeurIPS},
  year = {2021}
}
```

## Development

This is a research reference implementation and is treated as a one-time code drop. As such, we do not accept outside code contributions in the form of pull requests.

## Acknowledgements

We thank David Luebke, Ming-Yu Liu, Koki Nagano, Tuomas Kynk&auml;&auml;nniemi, and Timo Viitanen for reviewing early drafts and helpful suggestions. Fr&eacute;do Durand for early discussions. Tero Kuosmanen for maintaining our compute infrastructure. AFHQ authors for an updated version of their dataset. Getty Images for the training images in the Beaches dataset. We did not receive external funding or additional revenues for this project.<|MERGE_RESOLUTION|>--- conflicted
+++ resolved
@@ -123,14 +123,11 @@
     * [Circular interpolation](https://youtu.be/4nktYGjSVHg)
     * [Visual-reactive interpolation](https://youtu.be/KoEAkPnE-zA) (Beta)
     * Audiovisual-reactive interpolation (TODO)
-<<<<<<< HEAD
-* Projection into the latent space
-    * [Project into $\mathcal{W}+$](https://arxiv.org/abs/1904.03189)
-=======
     * ***TODO:*** Give support to RGBA models!
 * ***Projection into the latent space***
     * [Project into W+](https://arxiv.org/abs/1904.03189)
->>>>>>> 600724bf
+* Projection into the latent space
+    * [Project into $\mathcal{W}+$](https://arxiv.org/abs/1904.03189)
     * Additional losses to use for better projection (e.g., using VGG16 or [CLIP](https://github.com/openai/CLIP))
 * ***[Discriminator Synthesis](https://arxiv.org/abs/2111.02175)*** (official code)
     * Generate a static image or a [video](https://youtu.be/hEJKWL2VQTE) with a feedback loop
