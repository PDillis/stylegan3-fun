--- conflicted
+++ resolved
@@ -21,11 +21,7 @@
 
 enabled = False                     # Enable the custom op by setting this to true.
 weight_gradients_disabled = False   # Forcefully disable computation of gradients with respect to the weights.
-<<<<<<< HEAD
-_use_pytorch_1_11_api = parse_version(torch.__version__) >= parse_version('1.11.0a')  # Allow prerelease builds of 1.11
-=======
 _use_pytorch_1_11_api = parse_version(torch.__version__) >= parse_version('1.11.0a') # Allow prerelease builds of 1.11
->>>>>>> 407db86e
 
 @contextlib.contextmanager
 def no_weight_gradients(disable=True):
